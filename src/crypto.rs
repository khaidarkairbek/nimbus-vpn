use chacha20poly1305::aead::{Aead, KeyInit, OsRng};
use chacha20poly1305::aead::generic_array::GenericArray;
use chacha20poly1305::{AeadCore, ChaCha20Poly1305};
use num_bigint::BigInt;

// Diffie Hellman Key Exchange implementation
pub const DH_MODULUS: &'static str = "23";  // Placeholder values for testing
pub const DH_BASE: &'static str = "5";

pub fn generate_public_key(private_key: &BigInt) -> BigInt {
    let p: BigInt = DH_MODULUS.parse().unwrap(); //parse the modulus
    let g: BigInt = DH_BASE.parse().unwrap(); //parse the base

    g.modpow(private_key, &p)
}

pub fn generate_shared_key(public_key: &BigInt, private_key: &BigInt) -> BigInt {
    let p: BigInt = DH_MODULUS.parse().unwrap(); //parse the modulus

    public_key.modpow(private_key, &p)
}

fn pad_key_to_32_bytes(key: &[u8]) -> [u8; 32] {
    let mut padded_key_bytes = [0u8; 32];
    let length = std::cmp::min(key.len(), 32);
    padded_key_bytes[..length].copy_from_slice(&key[..length]);
    padded_key_bytes
}

pub fn encrypt_data(data: &[u8], key: &BigInt) -> Result<Vec<u8>, String> {
    let (_, key_in_bytes) = key.to_bytes_le(); //convert bigint key to a byte array (extract vec<u8>)
    let key_bytes_pad = pad_key_to_32_bytes(&key_in_bytes); //pad key to 32 bytes
    let cipher = ChaCha20Poly1305::new(GenericArray::from_slice(&key_bytes_pad)); //create chacha20-poly1305 instance with the padded key
    let nonce = ChaCha20Poly1305::generate_nonce(&mut OsRng); //generate random nonce
    let cipher_text = cipher.encrypt(&nonce, data).map_err(|e| e.to_string())?; //encrypt the data with generated nonce
    let mut result = nonce.to_vec(); //combine the nonce and ciphertext into a single vector
    result.extend(cipher_text);
    Ok(result)
}

pub fn decrypt_data(cipher_text: &[u8], key: &BigInt) -> Result<Vec<u8>, String> {
    let (_, key_in_bytes) = key.to_bytes_le(); //convert bigint key to a byte array (extract vec<u8>)
    let key_bytes_pad = pad_key_to_32_bytes(&key_in_bytes); //pad key to 32 bytes
    let cipher = ChaCha20Poly1305::new(GenericArray::from_slice(&key_bytes_pad)); //create chacha20-poly1305 instance with the padded key
    let (nonce, cipher_text) = cipher_text.split_at(12); //split the cipher text into nonce and actual ciphertext
    let nonce = GenericArray::from_slice(nonce);
    let plain_text = cipher.decrypt(nonce, cipher_text).map_err(|e| e.to_string())?; //decrypt the ciphertext with the nonce
    Ok(plain_text)
}

<<<<<<< HEAD
// Diffie Hellman Key Exchange implementation
const DH_MODULUS: &'static str = "23";  // Placeholder values for testing
const DH_BASE: &'static str = "5";
=======
#[cfg(test)]
mod tests {
    use super::*;
    use rand::Rng;
    use num_bigint::BigInt;
>>>>>>> 69cc8cf7

    #[test]
    fn test_pad_key_to_32_bytes() {
        //test with a key shorter than 32 bytes
        let key = [1, 2, 3, 4, 5];
        let padded_key = pad_key_to_32_bytes(&key);
        assert_eq!(padded_key, [
            1, 2, 3, 4, 5, 0, 0, 0, 0, 0, 0, 0, 0, 0, 0, 0, 0, 0, 0, 0, 0, 0, 0, 0, 0, 0, 0, 0, 0, 0, 0, 0
        ]);

        //test with a key exactly 32 bytes
        let key = [1, 2, 3, 4, 5, 6, 7, 8, 9, 10, 11, 12, 13, 14, 15, 16, 17, 18, 19, 20, 21, 22, 23, 24, 25, 26, 27, 28, 29, 30, 31, 32];
        let padded_key = pad_key_to_32_bytes(&key);
        assert_eq!(padded_key, key);

        //test with a key longer than 32 bytes
        let key = [
            1, 2, 3, 4, 5, 6, 7, 8, 9, 10, 11, 12, 13, 14, 15, 16, 17, 18, 19, 20, 21, 22, 23, 24, 25, 26, 27, 28, 29, 30, 31, 32, 33, 34
        ];
        let padded_key = pad_key_to_32_bytes(&key);
        assert_eq!(padded_key, [
            1, 2, 3, 4, 5, 6, 7, 8, 9, 10, 11, 12, 13, 14, 15, 16, 17, 18, 19, 20, 21, 22, 23, 24, 25, 26, 27, 28, 29, 30, 31, 32
        ]);
    }

    #[test]
    fn test_encrypt_decrypt() {
        let data = b"Hello, world!";
        let key = BigInt::parse_bytes(b"1234567890123456789012345678901234567890", 10).unwrap();

        //encrypt the data
        let encrypted_data = encrypt_data(data, &key).expect("Encryption failed");

        //decrypt the data
        let decrypted_data = decrypt_data(&encrypted_data, &key).expect("Decryption failed");

        //verify that the decrypted data matches the original data
        assert_eq!(data.to_vec(), decrypted_data);
    }

    #[test]
    fn test_encrypt_decrypt_random_data() {
        let mut rng = rand::thread_rng();
        let mut data = vec![0u8; 128]; //generate 128 bytes of random data
        rng.fill(&mut data[..]);
        let key = BigInt::parse_bytes(b"9876543210987654321098765432109876543210", 10).unwrap();

        //encrypt the data
        let encrypted_data = encrypt_data(&data, &key).expect("Encryption failed");

        //decrypt the data
        let decrypted_data = decrypt_data(&encrypted_data, &key).expect("Decryption failed");

        //verify that the decrypted data matches the original data
        assert_eq!(data, decrypted_data);
    }

    #[test]
    fn test_encrypt_decrypt_with_empty_data() {
        let data = b"";
        let key = BigInt::parse_bytes(b"1234567890123456789012345678901234567890", 10).unwrap();

        //encrypt the data
        let encrypted_data = encrypt_data(data, &key).expect("Encryption failed");

        //decrypt the data
        let decrypted_data = decrypt_data(&encrypted_data, &key).expect("Decryption failed");

        //verify that the decrypted data matches the original data
        assert_eq!(data.to_vec(), decrypted_data);
    }

    #[test]
    fn test_encrypt_decrypt_with_large_data() {
        let mut rng = rand::thread_rng();
        let mut data = vec![0u8; 1024 * 1024]; //generate 1mb of random data
        rng.fill(&mut data[..]);
        let key = BigInt::parse_bytes(b"9876543210987654321098765432109876543210", 10).unwrap();

        //encrypt the data
        let encrypted_data = encrypt_data(&data, &key).expect("Encryption failed");

        //decrypt the data
        let decrypted_data = decrypt_data(&encrypted_data, &key).expect("Decryption failed");

        //verify that the decrypted data matches the original data
        assert_eq!(data, decrypted_data);
    }

    #[test]
    fn test_decrypt_with_modified_ciphertext() {
        let data = b"Hello, world!";
        let key = BigInt::parse_bytes(b"1234567890123456789012345678901234567890", 10).unwrap();

        //encrypt the data
        let mut encrypted_data = encrypt_data(data, &key).expect("Encryption failed");

        {
            //modify the ciphertext
            let last_index = encrypted_data.len() - 1;
            encrypted_data[last_index] ^= 0xff; //flip the last byte
        }

        //attempt to decrypt the data
        let decrypted_result = decrypt_data(&encrypted_data, &key);

        //verify that decryption fails
        assert!(decrypted_result.is_err());
    }

    #[test]
    fn test_encrypt_decrypt_with_varied_keys() {
        let data = b"Hello, world!";
        let keys = vec![
            BigInt::parse_bytes(b"1234567890123456789012345678901234567890", 10).unwrap(),
            BigInt::parse_bytes(b"2234567890123456789012345678901234567890", 10).unwrap(),
            BigInt::parse_bytes(b"3234567890123456789012345678901234567890", 10).unwrap(),
        ];

        for key in keys {
            //encrypt the data
            let encrypted_data = encrypt_data(data, &key).expect("Encryption failed");

            //decrypt the data
            let decrypted_data = decrypt_data(&encrypted_data, &key).expect("Decryption failed");

            //verify that the decrypted data matches the original data
            assert_eq!(data.to_vec(), decrypted_data);
        }
    }
}<|MERGE_RESOLUTION|>--- conflicted
+++ resolved
@@ -4,8 +4,8 @@
 use num_bigint::BigInt;
 
 // Diffie Hellman Key Exchange implementation
-pub const DH_MODULUS: &'static str = "23";  // Placeholder values for testing
-pub const DH_BASE: &'static str = "5";
+const DH_MODULUS: &'static str = "23";  // Placeholder values for testing
+const DH_BASE: &'static str = "5";
 
 pub fn generate_public_key(private_key: &BigInt) -> BigInt {
     let p: BigInt = DH_MODULUS.parse().unwrap(); //parse the modulus
@@ -48,17 +48,11 @@
     Ok(plain_text)
 }
 
-<<<<<<< HEAD
-// Diffie Hellman Key Exchange implementation
-const DH_MODULUS: &'static str = "23";  // Placeholder values for testing
-const DH_BASE: &'static str = "5";
-=======
 #[cfg(test)]
 mod tests {
     use super::*;
     use rand::Rng;
     use num_bigint::BigInt;
->>>>>>> 69cc8cf7
 
     #[test]
     fn test_pad_key_to_32_bytes() {
